import { deriveWorkerAccount } from '@neardefi/shade-agent-js';

export const dynamic = 'force-dynamic';

export default async function derive(req, res) {
    // use dev account when running locally
    if (process.env.NEXT_PUBLIC_accountId !== undefined) {
        res.status(200).json({
            accountId: process.env.NEXT_PUBLIC_accountId,
        });
        return;
    }

<<<<<<< HEAD
    // env prod in TEE
    const client = new TappdClient(endpoint);
    // Add this check to prevent TEE operations in local dev
    if (process.env.NODE_ENV !== 'production') {
        throw new Error('TEE operations only available in production');
    }
    // entropy from TEE hardware
    const randomString = Buffer.from(randomArray).toString('hex');
    const keyFromTee = await client.deriveKey(randomString, randomString);
    // hash of in-memory and TEE entropy
    const hash = await crypto.subtle.digest(
        'SHA-256',
        Buffer.concat([randomArray, keyFromTee.asUint8Array(32)]),
    );
    // !!! data.secretKey should not be exfiltrated anywhere !!! no logs or debugging tools !!!
    const data = generateSeedPhrase(hash);
    const accountId = getImplicit(data.publicKey);
    // set the secretKey (inMemoryKeyStore only)
    setKey(accountId, data.secretKey);
=======
    const accountId = await deriveWorkerAccount();
>>>>>>> a1f52ae8

    res.status(200).json({
        accountId,
    });
}<|MERGE_RESOLUTION|>--- conflicted
+++ resolved
@@ -10,30 +10,13 @@
         });
         return;
     }
-
-<<<<<<< HEAD
-    // env prod in TEE
-    const client = new TappdClient(endpoint);
+  
     // Add this check to prevent TEE operations in local dev
     if (process.env.NODE_ENV !== 'production') {
         throw new Error('TEE operations only available in production');
     }
-    // entropy from TEE hardware
-    const randomString = Buffer.from(randomArray).toString('hex');
-    const keyFromTee = await client.deriveKey(randomString, randomString);
-    // hash of in-memory and TEE entropy
-    const hash = await crypto.subtle.digest(
-        'SHA-256',
-        Buffer.concat([randomArray, keyFromTee.asUint8Array(32)]),
-    );
-    // !!! data.secretKey should not be exfiltrated anywhere !!! no logs or debugging tools !!!
-    const data = generateSeedPhrase(hash);
-    const accountId = getImplicit(data.publicKey);
-    // set the secretKey (inMemoryKeyStore only)
-    setKey(accountId, data.secretKey);
-=======
+
     const accountId = await deriveWorkerAccount();
->>>>>>> a1f52ae8
 
     res.status(200).json({
         accountId,
